# -*- encoding: utf-8 -*-
import os
import bmesh
import bpy
import time
import shutil
from array import array

from PBEExportException import PBEExportException

from pybamwriter.panda_types import *
from pybamwriter.bam_writer import BamWriter

class PBESceneWriter:

    """ This class handles the conversion from the blender scene graph to the
    virtual scene graph, to be able to export that converted scene graph to a 
    bam file. """

    def __init__(self):
        """ Creates a new scene writer """
        self._create_default_array_formats()
        self._stats_exported_vertices = 0
        self._stats_exported_tris = 0
        self._stats_exported_objs = 0
        self._stats_exported_geoms = 0
        self.material_state_cache = {}
        self.textures_cache = {}
        self.images_cache = {}

    def set_filepath(self, filepath):
        """ Sets the filepath used to store the bam file. In future, the writer
        will be able to write to a stream aswell """
        self.filepath = filepath

    def set_context(self, context):
        """ Sets the blender context """
        self.context = context

    def set_objects(self, objects):
        """ Sets the object to export. Usually this is the list of all selected
        objects """
        self.objects = objects

    def set_settings(self, settings):
        """ Sets the handle to the PBEExportSettings structure, stored in the
        scene datablock """
        self.settings = settings

    def write_bam_file(self):
        """ Writes out the bam file, convertin the scene to a virtual scene graph
        first, and then exporting that to a bam file """
        
        # Make the output easier to read - just for debugging!
        os.system("cls")
        start_time = time.time()

        # Create the root of our model. All objects will be parented to this
        self.virtual_model_root = ModelRoot("SceneRoot")

        # Handle all selected objects
        for obj in self.objects:
            self._handle_object(obj)

        writer = BamWriter()
        writer.open_file(self.filepath)
        writer.write_object(self.virtual_model_root)
        writer.close()

        end_time = time.time()
        duration = round(end_time - start_time, 2)

        print("Export finished in", duration, "seconds.")
        print("Exported", format(self._stats_exported_vertices, ",d"), "Vertices and", format(self._stats_exported_tris, ",d"), "Triangles")
        print("Exported", self._stats_exported_objs, "Objects and", self._stats_exported_geoms, "Geoms")
        print("Total materials:", len(self.material_state_cache.keys()))
        print("Total texture slots:", len(self.textures_cache.keys()))
        print("Total images:", len(self.images_cache.keys()))

<<<<<<< HEAD
=======
        # raise PBEExportException("Not implemented yet")

>>>>>>> d40541a5

    def _group_mesh_faces_by_material(self, mesh, num_slots = 40):
        """ Iterates over all faces of the given mesh, grouping them by their
        material index """

        polygons = [[] for i in range(num_slots)]

        for polygon in mesh.polygons:
            index = polygon.material_index
            assert index >= 0 and index < num_slots
            polygons[index].append(polygon)

        return polygons

    def _handle_camera(self, obj):
        """ Internal method to handle a camera """
        pass

    def _handle_light(self, obj):
         """ Internal method to handle a light """
         pass

    def _handle_empty(self, obj):
        """ Internal method to handle an empty object """

        # Create the transform state based on the object
        transformState = TransformState()
        transformState.mat = obj.matrix_world

        # Create a new panda node with the transform
        virtual_node = PandaNode(obj.name)
        virtual_node.transform = transformState

        # Attach the node to the scene graph
        self.virtual_model_root.add_child(virtual_node)

    def _handle_curve(self, obj):
         """ Internal method to handle a curve """
         pass

    def _handle_font(self, obj):
        """ Internal method to handle a font """
        pass

    def _handle_lattice(self, obj):
        """ Internal method to handle a lattice """
        pass

    def _handle_armature(self, obj):
        """ Internal method to handle a lattice """
        pass

    def _handle_object(self, obj):
        """ Internal method to process an object during the export process """
        print("Export object:", obj.name)

        self._stats_exported_objs += 1

        if obj.type == "CAMERA":
            self._handle_camera(obj)
        elif obj.type == "LAMP":
            self._handle_light(obj)
        elif obj.type == "MESH":
            self._handle_mesh(obj)
        elif obj.type == "EMPTY":
            self._handle_empty(obj)
        elif obj.type == "CURVE":
            self._handle_curve(obj)
        elif obj.type == "FONT":
            self._handle_font(obj)
        elif obj.type == "LATTICE":
            self._handle_lattice(obj)
        elif obj.type == "ARMATURE":
            self._handle_armature(obj)
        else:
            raise PBEExportException("Object " + obj.name + " has a non implemented type: '" + obj.type + "'")

    def _create_default_array_formats(self):
        """ Creates the default GeomVertexArrayFormats, so we do not have to 
        recreate them for every geom  """
    
        self.gvd_formats = {}

        self.gvd_formats['v3n3'] = GeomVertexArrayFormat()
        self.gvd_formats['v3n3'].stride = 4 * 3 * 2
        self.gvd_formats['v3n3'].total_bytes = self.gvd_formats['v3n3'].stride
        self.gvd_formats['v3n3'].pad_to = 1
        self.gvd_formats['v3n3'].add_column("vertex", 3, GeomEnums.NT_float32,
                                GeomEnums.C_point, start=0, column_alignment=4)
        self.gvd_formats['v3n3'].add_column("normal", 3, GeomEnums.NT_float32,
                                GeomEnums.C_vector, start=3 * 4, column_alignment=4)

        self.gvd_formats['v3n3t2'] = GeomVertexArrayFormat()
        self.gvd_formats['v3n3t2'].stride = 4 * 3 * 2 + 4 * 2
        self.gvd_formats['v3n3t2'].total_bytes = self.gvd_formats['v3n3t2'].stride
        self.gvd_formats['v3n3t2'].pad_to = 1
        self.gvd_formats['v3n3t2'].add_column("vertex", 3, GeomEnums.NT_float32,
                                GeomEnums.C_point, start=0, column_alignment=4)
        self.gvd_formats['v3n3t2'].add_column("normal", 3, GeomEnums.NT_float32,
                                GeomEnums.C_vector, start=3 * 4, column_alignment=4)
        self.gvd_formats['v3n3t2'].add_column("texcoord", 2, GeomEnums.NT_float32,
                                GeomEnums.C_texcoord, start=2 * 3 * 4, column_alignment=4)

        self.gvd_formats['index16'] = GeomVertexArrayFormat()
        self.gvd_formats['index16'].stride = 2
        self.gvd_formats['index16'].total_bytes = self.gvd_formats['index16'].stride
        self.gvd_formats['index16'].pad_to = 1
        self.gvd_formats['index16'].add_column("index", 1, GeomEnums.NT_uint16, 
            GeomEnums.C_index, start = 0, column_alignment = 1)

        self.gvd_formats['index32'] = GeomVertexArrayFormat()
        self.gvd_formats['index32'].stride = 4
        self.gvd_formats['index32'].total_bytes = self.gvd_formats['index32'].stride
        self.gvd_formats['index32'].pad_to = 1
        self.gvd_formats['index32'].add_column("index", 1, GeomEnums.NT_uint32, 
            GeomEnums.C_index, start = 0, column_alignment = 1)

    def _convert_to_panda_filepath(self, filepath):
        filepath = filepath.replace("\\", "/")
        if ":/" in filepath:
            idx = filepath.index(":/")
            filepath = "/" + filepath[0:idx].lower() + "/" + filepath[idx+2:]

        # Blender indicates relative paths with a double slash
        if filepath.startswith("//"):
            filepath = "./" + filepath[2:]

        return filepath

    def _convert_blender_file_format(self, extension):
        """ Converts a blender format like JPEG to an extension like .jpeg """

        extensions = {
            "BMP": ".bmp",
            "PNG": ".png",
            "JPEG": ".jpg",
            "TARGA": ".tga",
            "TIFF": ".tiff"
        }

        if extension in extensions:
            return extensions[extension]

        # In case we can't find the extension, return png
        print("Warning: Unkown blender file format:", extension)
        return ".png"

    def _save_image(self, image):
        """ Saves an image to the disk """

        # Fetch old filename first
        old_filename = bpy.path.abspath(image.filepath)

        # Extract image name from filepath and create a new filename
        tex_name = bpy.path.basename(old_filename)
        dest_filename = os.path.join(os.path.dirname(self.filepath), str(self.settings.tex_copy_path), tex_name)

        # Check if the target directory exists, and if not, create it
        target_dir = os.path.dirname(dest_filename)

        if not os.path.isdir(target_dir):
            os.makedirs(target_dir)



        # In case the file is found on disk, just copy it
        if os.path.isfile(old_filename):

            # If there is already a file at the location, delete that first
            if os.path.isfile(dest_filename):

                # If the file source is the file target, just return
                if os.stat(dest_filename) == os.stat(old_filename):
                    return dest_filename

                os.remove(dest_filename)

            shutil.copyfile(old_filename, dest_filename)

        # When its not on disk, try to use the image.save() function
        else:

            # Make a copy of the image and try to save that
            copy = image.copy()

            # Adjust filepath extension
            extension = self._convert_blender_file_format(copy.file_format)
            dest_filename = ".".join(dest_filename.split(".")[:-1]) + extension

            print("save image copy to", dest_filename)
            copy.filepath_raw = dest_filename

            # Finally try to save the image
            try:
                copy.save()
            except Exception as msg:
                raise PBEExportException("Error during image export: " + str(msg))
            finally:
                 bpy.data.images.remove(copy)

        return dest_filename

    def _create_sampler_state_from_texture_slot(self, texture_slot):
        """ Creates a sampler state from a given texture slot """
        state = SamplerState()
        state.wrap_u = SamplerState.WM_repeat
        state.wrap_v = SamplerState.WM_repeat
        state.wrap_w = SamplerState.WM_repeat
        return state

    def _create_texture_from_image(self, image):
        """ Creates a texture object from a given image """

        if image.name in self.images_cache:
            return self.images_cache[image.name]

        mode = str(self.settings.tex_mode)
        texture = Texture(image.name)
        is_packed = image.packed_file is not None
        current_dir = os.path.dirname(self.filepath)


        # In case we store absolute filepaths
        if mode == "ABSOLUTE":

            # When the image is packed, write it to disk first
            if is_packed:
                texture.filename = self._convert_to_panda_filepath(self._save_image(image))

            # Otherwise just convert the filename
            else:
                src = bpy.path.abspath(image.filepath)
                src = self._convert_to_panda_filepath(src)
                texture.filename = src

        elif mode == "RELATIVE":

            # When the image is packed, write it to disk first
            if is_packed:
                abs_filename = self._save_image(image)
                rel_filename = bpy.path.relpath(abs_filename, start=current_dir)
                texture.filename = self._convert_to_panda_filepath(rel_filename)
            
            # Otherwise just convert the filename
            else:
                src = bpy.path.abspath(image.filepath)
                rel_src = bpy.path.relpath(src, start=current_dir)
                texture.filename = self._convert_to_panda_filepath(rel_src)
                        
        elif mode == "COPY":
            
            # When copying textures, we just write all textures to disk
            abs_filename = self._save_image(image)
            rel_filename = bpy.path.relpath(abs_filename, start=current_dir)
            texture.filename = self._convert_to_panda_filepath(rel_filename)

        elif mode == "INCLUDE":
            raise PBEExportException("Texture mode INCLUDE is not supported yet!")
        elif mode == "KEEP":
            raise PBEExportException("Texture mode KEEP is not supported yet!")

        self.images_cache[image.name] = texture

        return texture

    def _create_texture_stage_node_from_texture_slot(self, texture_slot, sort=0):
        """ Creates a panda texture object from a blender texture object """ 


        # Check if the slot is not empty and a texture is assigned
        if not texture_slot or not texture_slot.texture or texture_slot.texture.type == "NONE":
            return None

        # Check if the texture slot was already processed, and if so, return the
        # cached result
        if texture_slot.name in self.textures_cache:
            return self.textures_cache[texture_slot.name]

        # Check if the texture slot mode is supported
        if texture_slot.texture_coords != "UV":
            # raise PBEExportException("Unsupported texture coordinate mode for slot '" + texture_slot.name + "': " + texture_slot.texture_coords)
            return None

        # Create sampler state
        stage_node = TextureAttrib.StageNode()
        stage_node.sampler = self._create_sampler_state_from_texture_slot(texture_slot)
        stage_node.texture = None
        stage_node.stage = TextureStage(texture_slot.name + "-" + str(sort))

        # Store uv scale
        stage_node._pbe_uv_transform = TransformState()
        stage_node._pbe_uv_transform.scale = (texture_slot.scale[0], texture_slot.scale[1], texture_slot.scale[2])

        # Set texture stage sort
        stage_node.stage.sort = sort
        stage_node.stage.priority = sort

        texture = texture_slot.texture


        # Check if the texture type is supported
        if texture.type == "IMAGE":

            # Extract the image
            image = texture.image

            try:
                stage_node.texture = self._create_texture_from_image(image)
            except Exception as msg:
                print("Could not extract image:", msg)
                return None
            stage_node.texture.default_sampler = stage_node.sampler

        elif texture.type in ["BLEND", "CLOUDS", "DISTORTED_NOISE", "ENVIRONMENT_MAP", 
            "MAGIC", "MARBLE", "MUSGRAVE", "NOISE", "OCEAN", "POINT_DENSITY",
            "STUCCI", "VORONOI", "WOOD"]:
            print("TODO: Handle generated image")
            return None

        else:
            raise PBEExportException("Unsupported texture type for texture '" + texture.name + "': " + texture.type)

        self.textures_cache[texture_slot.name] = stage_node

        return stage_node

    def _create_state_from_material(self, material):
        """ Creates a render state based on a material """

        # Check if we already created this material
        if material.name in self.material_state_cache:
            return self.material_state_cache[material.name]

        # Create the render and material state
        virtual_state = RenderState()
        virtual_material = Material()

        # Extract the material properties:
        # In case we use PBS, encode its properties in a special way

        if not self.settings.use_pbs:
            virtual_material.diffuse = (
                material.diffuse_color[0] * material.diffuse_intensity, 
                material.diffuse_color[1] * material.diffuse_intensity,
                material.diffuse_color[2] * material.diffuse_intensity,
                material.alpha)
            virtual_material.ambient = (
                material.ambient,
                material.ambient,
                material.ambient,
                1.0)
            virtual_material.specular = (
                material.specular_color[0] * material.specular_intensity,
                material.specular_color[1] * material.specular_intensity,
                material.specular_color[2] * material.specular_intensity,
                material.specular_alpha)
            virtual_material.emissive = (
                material.emit * material.diffuse_color[0] * material.diffuse_intensity,
                material.emit * material.diffuse_color[1] * material.diffuse_intensity,
                material.emit * material.diffuse_color[2] * material.diffuse_intensity,
                1.0)
        else:
            virtual_material.diffuse = (
                material.pbepbs.basecolor[0],
                material.pbepbs.basecolor[1],
                material.pbepbs.basecolor[2], 1)
            virtual_material.specular = (
                material.pbepbs.specular,
                material.pbepbs.metallic,
                material.pbepbs.roughness,
                material.pbepbs.bumpmap_strength)
            virtual_material.ambient = (0, 0, 0, 1)
            virtual_material.emissive = (0, 0, 0, 1)

        # Attach the material attribute to the render state
        virtual_state.attributes.append(MaterialAttrib(virtual_material))

        # Iterate over the texture slots and extract the stage nodes
        stage_nodes = []
        for idx, tex_slot in enumerate(material.texture_slots):
            stage_node = self._create_texture_stage_node_from_texture_slot(tex_slot, sort=idx*10)
            if stage_node:
                stage_nodes.append(stage_node)

        # Check if there is at least one texture, and if so, create a texture attrib
        if len(stage_nodes) > 0:

            texture_attrib = TextureAttrib()

            has_any_transform = False
            tex_mat_attrib = TexMatrixAttrib()


            # Attach the stage to the texture attrib
            for stage in stage_nodes:
                texture_attrib.on_stage_nodes.append(stage)
                tex_mat_attrib.add_stage(stage.stage, stage._pbe_uv_transform, 0)

                if stage._pbe_uv_transform.scale != (1,1,1):
                    has_any_transform = True

            virtual_state.attributes.append(texture_attrib)

            if has_any_transform:
                print("Apply tex mat attrib")
                virtual_state.attributes.append(tex_mat_attrib)

            print("Textures: ", len(stage_nodes), len(texture_attrib.on_stage_nodes))

        self.material_state_cache[material.name] = virtual_state

        return virtual_state

    def _create_geom_from_polygons(self, mesh, polygons, uv_coordinates = None):
        """ Creates a Geom from a set of polygons. If uv_coordinates is not None,
        texcoords will be written aswell """

        # Compute the maximum possible amount of vertices for this geom. If it 
        # extends the range of 16 bit, we have to use 32 bit indices
        use_32_bit_indices = False
        max_possible_vtx_count = len(polygons) * 3

        if max_possible_vtx_count >= 2**16 - 1:
            use_32_bit_indices = True
            print("Hint: using 32 bit indices for large geom")


        # Check wheter the object has texture coordinates assigned
        have_texcoords = uv_coordinates is not None

        # Create handles to the data, this makes accessing it faster
        vertices = mesh.vertices

        # Store the number of written triangles and vertices
        num_triangles = 0
        num_vertices = 0

        # Create the buffers to store the data inside
        if use_32_bit_indices:
            index_buffer = array('I') # Unsigned Int
        else:
            index_buffer = array('H') # Unsigned Short

        vertex_buffer = array('f')

        # Store the location of each mesh vertex 
        vertex_mappings = [-1 for i in range(len(vertices))] 

        # Iterate over all triangles
        for poly in polygons:

            # Check if the polygon uses smooth shading
            is_smooth = poly.use_smooth

            # Iterate over the 3 vertices of that triangle
            for idx, vertex_index in enumerate(poly.vertices):

                # If the vertex is already known, just write its index, but only
                # if the polygon does use smooth shading, otherwise all vertices
                # are duplicated anyway.
                if is_smooth and vertex_mappings[vertex_index] >= 0:
                    index_buffer.append(vertex_mappings[vertex_index])

                # If the vertex is not known, store its data and then write its index
                else:
                    vertex = vertices[vertex_index]

                    # Write the vertex object position
                    vertex_buffer.append(vertex.co[0])
                    vertex_buffer.append(vertex.co[1])
                    vertex_buffer.append(vertex.co[2])

                    # Write the vertex normal
                    # When smooth shading is enabled, write per vertex normals,
                    # otherwise write the per-poly normal for all vertices
                    if is_smooth:
                        vertex_buffer.append(vertex.normal[0])
                        vertex_buffer.append(vertex.normal[1])
                        vertex_buffer.append(vertex.normal[2])
                    else:
                        vertex_buffer.append(poly.normal[0])
                        vertex_buffer.append(poly.normal[1])
                        vertex_buffer.append(poly.normal[2])

                    # Add the texcoord
                    if have_texcoords:
                        uv = uv_coordinates[poly.loop_indices[idx]].uv
                        vertex_buffer.append(uv[0])
                        vertex_buffer.append(uv[1])

                    # Store the vertex index in the triangle data
                    index_buffer.append(num_vertices)

                    # Store the vertex index in the mappings and increment the
                    # vertex counter
                    vertex_mappings[vertex_index] = num_vertices
                    num_vertices += 1

            num_triangles += 1

        # Determine the right vertex format
        # TODO: Check wheter an uv-map is active and select a format with texcoords
        # then
        vertex_format = self.gvd_formats['v3n3']
        index_format = self.gvd_formats['index16']

        if use_32_bit_indices:
            index_format = self.gvd_formats['index32']

        if have_texcoords:
            vertex_format = self.gvd_formats['v3n3t2']

        # Create the vertex array data, to store the per-vertex data
        array_data = GeomVertexArrayData(vertex_format, GeomEnums.UH_static)
        array_data.buffer += vertex_buffer

        # Create the index array data, to store the per-primitive vertex references
        index_array_data = GeomVertexArrayData(index_format, GeomEnums.UH_static)
        index_array_data.buffer += index_buffer

        # Create the array container for the per-vertex data
        vertex_data = GeomVertexData("triangle", GeomVertexFormat(vertex_format), GeomEnums.UH_static)
        vertex_data.arrays.append(array_data)

        # Create the primitive container
        triangles = GeomTriangles(GeomEnums.UH_static)
        triangles.vertices = index_array_data
        triangles.first_vertex = 0

        # Make sure to set the correct index type on the primitive, otherwise 
        # it will assume 16 bit indices
        if use_32_bit_indices:
            triangles.index_type = GeomEnums.NT_uint32

        # The number of vertices obviously equals to thrice the amount of triangles
        triangles.num_vertices = num_triangles * 3

        # Create the geom to wrap arround
        geom = Geom(vertex_data)
        geom.primitives.append(triangles)

        self._stats_exported_vertices += num_vertices
        self._stats_exported_tris += num_triangles
        self._stats_exported_geoms += 1

        return geom


    def _handle_mesh(self, obj):
        """ Internal method to process a mesh during the export process """

        # Create the transform state
        transformState = TransformState()
        transformState.mat = obj.matrix_world




        # Convert the object to a mesh, so we can read the polygons
        mesh = obj.to_mesh(self.context.scene, 
            apply_modifiers = True, 
            settings = 'RENDER', 
            calc_tessface = True, 
            calc_undeformed = True)

        # Get a BMesh representation
        b_mesh = bmesh.new()
        b_mesh.from_mesh(mesh)

        # Triangulate the mesh. This makes stuff simpler, and panda can't handle
        # polygons with more than 3 vertices.
        bmesh.ops.triangulate(b_mesh, faces=b_mesh.faces)

        # Copy the bmesh back to the original mesh 
        b_mesh.to_mesh(mesh)

        # Find the active uv layer and its name, in case there is one.
        if mesh.uv_layers.active:
            active_uv_layer = mesh.uv_layers.active.data
            active_uv_name = mesh.uv_layers.active.name
        else:
            active_uv_layer = None
            active_uv_name = ""

        # Group the polygons by their material index. We have to perform this 
        # operation, because we have to create a single geom for each material
        polygons_by_material = self._group_mesh_faces_by_material(mesh)

        # Calculate the per-vertex normals, in case blender did not do that yet.
        mesh.calc_normals()

        # Create a new geom node to store all geoms
        virtual_geom_node = GeomNode(obj.name)
        virtual_geom_node.transform = transformState

        # Extract material slots, but ensure there is always one slot, so objects
        # with no actual material get exported, too
        material_slots = obj.material_slots

        if len(material_slots) == 0:
            material_slots = [None]

        # Create the different geoms, 1 per material
        for index, slot in enumerate(material_slots):

            # Skip the material slot if no polygon references it
            if len(polygons_by_material[index]) < 1:
                continue

            # Create a virtual material if the slot contains a material. Otherwise
            # just an empty material
            if slot and slot.material:
                render_state = self._create_state_from_material(slot.material)
            else:
                render_state = RenderState.empty

            # Extract the per-material polygon list
            polygons = polygons_by_material[index]

            # Create a geom from those polygons
            virtual_geom = self._create_geom_from_polygons(mesh, polygons, active_uv_layer)

            # Add that geom to the geom node
            virtual_geom_node.add_geom(virtual_geom, render_state)

        # Finally attach the geom node to the model root
        self.virtual_model_root.add_child(virtual_geom_node)

        # TODO: Delete mesh
        # mesh.delete() or sth like that.<|MERGE_RESOLUTION|>--- conflicted
+++ resolved
@@ -76,12 +76,6 @@
         print("Total materials:", len(self.material_state_cache.keys()))
         print("Total texture slots:", len(self.textures_cache.keys()))
         print("Total images:", len(self.images_cache.keys()))
-
-<<<<<<< HEAD
-=======
-        # raise PBEExportException("Not implemented yet")
-
->>>>>>> d40541a5
 
     def _group_mesh_faces_by_material(self, mesh, num_slots = 40):
         """ Iterates over all faces of the given mesh, grouping them by their
