
bl_info = {
    "name": "Panda3D Bam Exporter (PBE)",
    "description": "Import / Export Panda3D bam files",
    "author": "tobspr",
    "version": (1, 0, 1),
    "blender": (2, 76, 0),
    "location": "File > Export > Export to .bam",
    "warning": "",
    "wiki_url": "http://tobspr.me/bam-export/wiki",
    "category": "Import-Export",
}


import os
import sys
import bpy
import importlib
from bpy.props import *
from bpy_extras.io_utils import ExportHelper


# Check if we already imported the libraries
if "PBESceneWriter" not in locals():

    # Add the current path to the sys path. This ensures we can load the modules 
    # from the current directory
    plugin_dir = os.path.dirname(os.path.abspath(__file__))
    sys.path.insert(0, plugin_dir)

    # Now import the required libs
    import PBEExportException
    import PBESceneWriter
    import PBEPBS

else:
    # If we already imported the libs, just reload them (but don't modify the path again)
    importlib.reload(PBEExportException)
    importlib.reload(PBESceneWriter)
    importlib.reload(PBEPBS)



class PBEExportSettings(bpy.types.PropertyGroup):
    """ This class stores the exporter settings """

    tex_mode =  bpy.props.EnumProperty(
            name="Texture handling",
            description="How to handle textures",
            items=[
                ("ABSOLUTE", "Absolute", "Store absolute paths to the textures"),
                ("RELATIVE", "Relative", "Store relative paths to the textures"),
                ("COPY", "Copy (Recommended)", "Copy the textures to a folder relative to the bam file"),
                ("INCLUDE", "Include", "Include the textures in the bam file"),
                ("KEEP", "Keep", "Use the same texture path settings that blender uses (advanced)"),
            ],
            default="ABSOLUTE")

    tex_copy_path = bpy.props.StringProperty(
            name="Texture copy path",
            description="The relative path where to copy the textures to",
            default="./tex/")

    use_pbs = bpy.props.BoolProperty(
            name="Use PBS addon",
            description="Whether to use the Physically Based Shading addon. This "
                        "stores the physically based properties of the material in "
                        "the diffuse and specular components to be used in the application "
                        "later on",
            default=True
        )

    def draw(self, layout):
        """ This function is called by the PBEExportOperator, whenever the export-
        screen is rendered. We should draw all available export properties here """

        layout.row().prop(self, 'tex_mode')

        if self.tex_mode == "COPY":
            box = layout.box()
            box.row().prop(self, 'tex_copy_path')

        layout.row().prop(self, 'use_pbs')


class PBEExportOperator(bpy.types.Operator, ExportHelper):
    """ This class is the main export operator, being called whenever the user
    wants to export the model """

    bl_idname = "export.panda3d_bam"  
    bl_label = "Export to Panda3D BAM"

    filename_ext = ".bam"
    # filter_glob = StringProperty(
    #         default="*.bam",
    #         )
    filepath = StringProperty()

    def execute(self, context):
        """ This function is called when the operator is executed. It starts the
        export process """

        objects = bpy.context.selected_objects 
        scene = bpy.context.scene

        # Check if there exists a settings datablock
        if not hasattr(scene, "pbe") or not scene.pbe:
            self.report({'ERROR'}, "Scene has no PBE datablock")
            return {'CANCELLED'}

        # Check if there are active objects
        if len(objects) < 1:
            self.report({'ERROR'}, "No objects selected!")
            return {'CANCELLED'}

        # Try to execute the export process
        try:    
            writer = PBESceneWriter.PBESceneWriter()
            writer.set_context(bpy.context)
            writer.set_settings(scene.pbe)
            writer.set_filepath(self.filepath)
            writer.set_objects(objects)
            writer.write_bam_file()
        except PBEExportException.PBEExportException as err:
            self.report({'ERROR'}, err.message)
            return {'CANCELLED'}

        return {'FINISHED'}
        
    def draw(self, context):
        """ This function is called when the export-screen is drawn. We draw
        our properties here so the user can adjust it """
        context.scene.pbe.draw(self.layout)
        
def PBEExportFuncCallback(self, context):
    self.layout.operator(PBEExportOperator.bl_idname, text="Panda3D (.bam)")


<<<<<<< HEAD

=======
>>>>>>> d40541a5
def register():
    print("Registering export properties")
    bpy.utils.register_class(PBEExportSettings)
    bpy.utils.register_class(PBEExportOperator)
    bpy.types.INFO_MT_file_export.append(PBEExportFuncCallback)
    bpy.types.Scene.pbe = PointerProperty(type=PBEExportSettings)
    bpy.types.Material.pbepbs = PointerProperty(type=PBEPBS.PBEPBSMatProps)


def unregister():
    print("Unregistering export properties")
    bpy.utils.unregister_class(PBEExportSettings)
    bpy.utils.unregister_class(PBEExportOperator)
    bpy.utils.unregister_module(PBEPBS)
    bpy.types.INFO_MT_file_export.remove(PBEExportFuncCallback)
    del bpy.types.Scene.pbe
    del bpy.types.Material.pbepbs<|MERGE_RESOLUTION|>--- conflicted
+++ resolved
@@ -136,10 +136,7 @@
     self.layout.operator(PBEExportOperator.bl_idname, text="Panda3D (.bam)")
 
 
-<<<<<<< HEAD
 
-=======
->>>>>>> d40541a5
 def register():
     print("Registering export properties")
     bpy.utils.register_class(PBEExportSettings)
